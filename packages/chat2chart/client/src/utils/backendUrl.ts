/**
 * Intelligent Backend URL Resolver
 * 
 * This utility automatically determines the correct backend URL based on the environment:
 * - Production/Staging: Uses NEXT_PUBLIC_BACKEND_URL environment variable
 * - Local Docker: Uses Docker container hostname
 * - Local Development: Uses localhost
 * - On-Premise: Uses NEXT_PUBLIC_BACKEND_URL environment variable
 */

export const getBackendUrl = (): string => {
  // Priority 1: Explicit environment variable (production, staging, on-premise)
  if (process.env.NEXT_PUBLIC_BACKEND_URL) {
    return process.env.NEXT_PUBLIC_BACKEND_URL;
  }
  // Priority 2: Local development (browser needs localhost), fall back to Docker host for server-only environments
  if (process.env.NODE_ENV === 'development') {
    // Use localhost so browser and container-origin cookie host match (localhost vs 127.0.0.1 mismatch)
    return 'http://localhost:8000';
  }

<<<<<<< HEAD
  // Production / containerized default
  return 'http://aiser-chat2chart-dev:8000';
=======
  // Priority 2: Local development (default for local development)
  return 'http://localhost:8000';
>>>>>>> 54ad21c2
};

export const getBackendUrlForApi = (): string => {
  // API routes always use localhost since they run on the same host
  return 'http://127.0.0.1:8000';
};<|MERGE_RESOLUTION|>--- conflicted
+++ resolved
@@ -19,13 +19,8 @@
     return 'http://localhost:8000';
   }
 
-<<<<<<< HEAD
   // Production / containerized default
   return 'http://aiser-chat2chart-dev:8000';
-=======
-  // Priority 2: Local development (default for local development)
-  return 'http://localhost:8000';
->>>>>>> 54ad21c2
 };
 
 export const getBackendUrlForApi = (): string => {
